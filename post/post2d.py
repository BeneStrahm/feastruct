--- conflicted
+++ resolved
@@ -212,7 +212,6 @@
         # plot the undeformed structure
         self.plot_geom(analysis_case=analysis_case, ax=ax, supports=False)
 
-
     def get_color(self, index_segment, psi, assigned_colors):
         """
         This is a helper function for "plot_decorator" to get the color
@@ -228,16 +227,11 @@
         for i_item, v_item in enumerate(row_psi):
             if v_item == 1:
                 section_index = i_item
-        
+
         return assigned_colors[section_index]
 
-
     def plot_decorator(func):
-<<<<<<< HEAD
-        def wrapper(self, analysis_case, sections=None, ax=None, fig=None, axis=[False, False], phi=None, axial=False, shear=False, moment=False, bending_stiffness=False, text_values=True, scale=0.1, showPlt=False):
-=======
-        def wrapper(self, analysis_case, sections=None, ax=None, fig=None, axis=[False, False], phi=None, psi=None, assigned_colors=None, axial=False, shear=False, moment=False, text_values=True, scale=0.1, showPlt=False):
->>>>>>> 748c3494
+        def wrapper(self, analysis_case, sections=None, ax=None, fig=None, axis=[False, False], phi=None, psi=None, assigned_colors=None, axial=False, shear=False, moment=False, bending_stiffness=False, text_values=True, scale=0.1, showPlt=False):
             if ax is None:
                 (fig, ax) = plt.subplots()
 
@@ -333,14 +327,10 @@
                         ax=ax, fig=fig, analysis_case=analysis_case, scalef=scale_shear, n=self.n_subdiv, text_values=text_values, section=section)
                 if moment:
                     el.plot_bending_moment(
-<<<<<<< HEAD
-                        ax=ax, fig=fig, analysis_case=analysis_case, scalef=scale_moment, n=self.n_subdiv, text_values=text_values, section=section, startSegment=startSegment, endSegment=endSegment)
+                        ax=ax, fig=fig, analysis_case=analysis_case, assigned_color=assigned_color, scalef=scale_moment, n=self.n_subdiv, text_values=text_values, section=section, startSegment=startSegment, endSegment=endSegment)
                 if bending_stiffness:
                     el.plot_bending_stiffness(
                         ax=ax, fig=fig, analysis_case=analysis_case, scalef=scale_bending_stiffness, n=self.n_subdiv, text_values=text_values, section=section, startSegment=startSegment, endSegment=endSegment)
-=======
-                        ax=ax, fig=fig, analysis_case=analysis_case, assigned_color=assigned_color, scalef=scale_moment, n=self.n_subdiv, text_values=text_values, section=section, startSegment=startSegment, endSegment=endSegment)
->>>>>>> 748c3494
 
             # plot the undeformed structure
             ax, fig = self.plot_geom(analysis_case=analysis_case, phi=phi,
